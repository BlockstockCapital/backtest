--- conflicted
+++ resolved
@@ -3,12 +3,6 @@
 
 from event import SignalEvent, EventType
 from strategy import AbstractStrategy
-<<<<<<< HEAD
 
 
-motto = "Let's earn money dude!!!"
-print(motto)
-=======
-import queue
-from trading_session import TradingSession
->>>>>>> b6f96d4d
+motto = "Let's earn money dude!!!"